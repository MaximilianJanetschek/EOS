import hashlib
import json
import zoneinfo
from datetime import datetime, timedelta, timezone
from pathlib import Path
from typing import Any, Optional, Sequence

import numpy as np
import requests

from akkudoktoreos.config import AppConfig, SetupIncomplete


def repeat_to_shape(array: np.ndarray, target_shape: Sequence[int]) -> np.ndarray:
    # Check if the array fits the target shape
    if len(target_shape) != array.ndim:
        raise ValueError("Array and target shape must have the same number of dimensions")

    # Number of repetitions per dimension
    repeats = tuple(target_shape[i] // array.shape[i] for i in range(array.ndim))

    # Use np.tile to expand the array
    expanded_array = np.tile(array, repeats)
    return expanded_array


class HourlyElectricityPriceForecast:
    def __init__(
        self,
        source: str | Path,
        config: AppConfig,
        charges: float = 0.00021,
        use_cache: bool = True,
    ):  # 228
        self.cache_dir = config.working_dir / config.directories.cache
        self.use_cache = use_cache
        if not self.cache_dir.is_dir():
            raise SetupIncomplete(f"Output path does not exist: {self.cache_dir}.")

        self.seven_day_mean = np.array([])
        self.cache_time_file = self.cache_dir / "cache_timestamp.txt"
        self.prices = self.load_data(source)
        self.charges = charges
        self.prediction_hours = config.eos.prediction_hours
        self.seven_day_mean = self.get_average_price_last_7_days()

    def load_data(self, source: str | Path) -> list[dict[str, Any]]:
        cache_file = self.get_cache_file(source)
        if isinstance(source, str):
            if cache_file.is_file() and not self.is_cache_expired() and self.use_cache:
                print("Loading data from cache...")
                with cache_file.open("r") as file:
                    json_data = json.load(file)
            else:
                print("Loading data from the URL...")
                response = requests.get(source)
                if response.status_code == 200:
                    json_data = response.json()
                    with cache_file.open("w") as file:
                        json.dump(json_data, file)
                    self.update_cache_timestamp()
                else:
                    raise Exception(f"Error fetching data: {response.status_code}")
        elif source.is_file():
            with source.open("r") as file:
                json_data = json.load(file)
        else:
            raise ValueError(f"Input is not a valid path: {source}")
        return json_data["values"]

    def get_cache_file(self, url: str | Path) -> Path:
        if isinstance(url, Path):
            url = str(url)
        hash_object = hashlib.sha256(url.encode())
        hex_dig = hash_object.hexdigest()
        return self.cache_dir / f"cache_{hex_dig}.json"

    def is_cache_expired(self) -> bool:
        if not self.cache_time_file.is_file():
            return True
        with self.cache_time_file.open("r") as file:
            timestamp_str = file.read()
            last_cache_time = datetime.strptime(timestamp_str, "%Y-%m-%d %H:%M:%S")
        return datetime.now() - last_cache_time > timedelta(hours=1)

    def update_cache_timestamp(self) -> None:
        with self.cache_time_file.open("w") as file:
            file.write(datetime.now().strftime("%Y-%m-%d %H:%M:%S"))

    def get_price_for_date(self, date_str: str) -> np.ndarray:
        """Returns all prices for the specified date, including the price from 00:00 of the previous day."""
        # Convert date string to datetime object
        date_obj = datetime.strptime(date_str, "%Y-%m-%d")

        # Calculate the previous day
        previous_day = date_obj - timedelta(days=1)
        previous_day_str = previous_day.strftime("%Y-%m-%d")

        # Extract the price from 00:00 of the previous day
        previous_day_prices = [
            entry["marketprice"]  # + self.charges
            entry["marketprice"]  # + self.charges
            for entry in self.prices
            if previous_day_str in entry["end"]
        ]
        last_price_of_previous_day = previous_day_prices[-1] if previous_day_prices else 0

        # Extract all prices for the specified date
        date_prices = [
            entry["marketprice"]  # + self.charges
            entry["marketprice"]  # + self.charges
            for entry in self.prices
            if date_str in entry["end"]
        ]

        # Add the last price of the previous day at the start of the list
        if len(date_prices) == 23:
            date_prices.insert(0, last_price_of_previous_day)

        return np.array(date_prices) / (1000.0 * 1000.0) + self.charges

        return np.array(date_prices) / (1000.0 * 1000.0) + self.charges

    def get_average_price_last_7_days(self, end_date_str: Optional[str] = None) -> np.ndarray:
        """Calculate the hourly average electricity price for the last 7 days.

        Parameters:
            end_date_str (Optional[str]): End date in the format "YYYY-MM-DD".
                                        If not provided, today's date will be used.

        Returns:
            np.ndarray: A NumPy array of 24 elements, each representing the hourly
                        average price over the last 7 days.

        Raises:
            ValueError: If there is insufficient data to calculate the averages.
        """
        # Determine the end date (use today's date if not provided)
        if end_date_str is None:
            end_date = datetime.now().date() - timedelta(days=1)
        else:
            end_date = datetime.strptime(end_date_str, "%Y-%m-%d").date()

        if self.seven_day_mean.size > 0:
            return np.array([self.seven_day_mean])

        # Calculate the start date (7 days before the end date)
        start_date = end_date - timedelta(days=7)

        # Convert dates to strings
        start_date_str = start_date.strftime("%Y-%m-%d")
        end_date_str = end_date.strftime("%Y-%m-%d")

        # Retrieve price data for the specified date range
        price_data = self.get_price_for_daterange(start_date_str, end_date_str)

        # Ensure there is enough data for 7 full days (7 days × 24 hours)
        if price_data.size < 7 * 24:
            raise ValueError(
                "Not enough data to calculate the average for the last 7 days.", price_data
            )

        # Reshape the data into a 7x24 matrix (7 rows for days, 24 columns for hours)
        price_matrix = price_data.reshape(-1, 24)
        # Calculate the average price for each hour across the 7 days
        average_prices = np.average(
            price_matrix,
            axis=0,
            weights=np.array([1, 2, 4, 8, 16, 32, 64]) / np.sum(np.array([1, 2, 4, 8, 16, 32, 64])),
        )
<<<<<<< HEAD
        return average_prices
        average_prices = np.average(
            price_matrix,
            axis=0,
            weights=np.array([1, 2, 4, 8, 16, 32, 64]) / np.sum(np.array([1, 2, 4, 8, 16, 32, 64])),
        )
=======

>>>>>>> d348be80
        final_weights = np.linspace(1, 0, price_matrix.shape[1])

        # Weight last known price linear falling
        average_prices_with_final_weight = [
            (average_prices[i] * (1 - final_weights[i]))
            + (price_matrix[-1, -1] * (final_weights[i]))
            for i in range(price_matrix.shape[1])
        ]

        return np.array(average_prices_with_final_weight)

    def get_price_for_daterange(
        self, start_date_str: str, end_date_str: str, repeat: bool = False
    ) -> np.ndarray:
        """Returns all prices between the start and end dates."""
        start_date_utc = datetime.strptime(start_date_str, "%Y-%m-%d").replace(tzinfo=timezone.utc)
        end_date_utc = datetime.strptime(end_date_str, "%Y-%m-%d").replace(tzinfo=timezone.utc)
        start_date = start_date_utc.astimezone(zoneinfo.ZoneInfo("Europe/Berlin"))
        end_date = end_date_utc.astimezone(zoneinfo.ZoneInfo("Europe/Berlin"))

        price_list: list[float] = []

        while start_date < end_date:
            date_str = start_date.strftime("%Y-%m-%d")
            daily_prices = self.get_price_for_date(date_str)

            if daily_prices.size == 24:
                price_list.extend(daily_prices)
            start_date += timedelta(days=1)
            # print(date_str, ":", daily_prices)
        price_list_np = np.array(price_list)

        # print(price_list_np.shape, " ", self.prediction_hours)
        # If prediction hours are greater than 0 and repeat is True
        # print(price_list_np)
        if self.prediction_hours > 0 and repeat:
            # Check if price_list_np is shorter than prediction_hours
            if price_list_np.size < self.prediction_hours:
                # Repeat the seven_day_mean array to cover the missing hours
                repeat_count = (self.prediction_hours // self.seven_day_mean.size) + 1
                additional_values = np.tile(self.seven_day_mean, repeat_count)[
                    : self.prediction_hours - price_list_np.size
                ]

                # Concatenate existing values with the repeated values
                price_list_np = np.concatenate((price_list_np, additional_values))
        # print(price_list_np)
        return price_list_np<|MERGE_RESOLUTION|>--- conflicted
+++ resolved
@@ -99,7 +99,6 @@
         # Extract the price from 00:00 of the previous day
         previous_day_prices = [
             entry["marketprice"]  # + self.charges
-            entry["marketprice"]  # + self.charges
             for entry in self.prices
             if previous_day_str in entry["end"]
         ]
@@ -107,7 +106,6 @@
 
         # Extract all prices for the specified date
         date_prices = [
-            entry["marketprice"]  # + self.charges
             entry["marketprice"]  # + self.charges
             for entry in self.prices
             if date_str in entry["end"]
@@ -168,16 +166,13 @@
             axis=0,
             weights=np.array([1, 2, 4, 8, 16, 32, 64]) / np.sum(np.array([1, 2, 4, 8, 16, 32, 64])),
         )
-<<<<<<< HEAD
         return average_prices
         average_prices = np.average(
             price_matrix,
             axis=0,
             weights=np.array([1, 2, 4, 8, 16, 32, 64]) / np.sum(np.array([1, 2, 4, 8, 16, 32, 64])),
         )
-=======
-
->>>>>>> d348be80
+
         final_weights = np.linspace(1, 0, price_matrix.shape[1])
 
         # Weight last known price linear falling
